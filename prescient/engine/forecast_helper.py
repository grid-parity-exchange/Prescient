--- conflicted
+++ resolved
@@ -57,38 +57,6 @@
 def get_forecastables_with_inferral_method(model:EgretModel) -> Iterable[InferrableForecastable]:
     """ Get each data series predicted by forecasting, with the method used to infer values after the first day
     """
-<<<<<<< HEAD
-    def _get_forecastable_locations(model):
-        """ get all locations where data[key]['values'] is expected to return a forecastable's value array
-
-        Returns
-        -------
-        data:dict
-            Parent dict with an entry that points to a forecastable time series
-        key:Any
-            Key into data where forecastable time series is expected
-        """
-        # Generators
-        for gen, gdata in model.elements('generator', generator_type='renewable'):
-            yield (gdata, 'p_min')
-            yield (gdata, 'p_max')
-        # Loads
-        for bus, bdata in model.elements('load'):
-            yield (bdata, 'p_load')
-        # Reserve requirement (if present, this is optional)
-        if 'reserve_requirement' in model.data['system']:
-            yield (model.data['system'], 'reserve_requirement')
-
-    for data, key in _get_forecastable_locations(model):
-        if (key not in data or \
-            type(data[key]) is not dict or \
-            data[key]['data_type'] != 'time_series' or \
-            len(data[key]['values'] != num_entries)
-           ):
-            default = None if (key not in data) else data[key]
-            data[key] = { 'data_type': 'time_series',
-                          'values': [default]*num_entries}
-=======
     for element_type in _egret_element_types():
         for _, data in model.elements(element_type):
             # Decide which kind of inferral to do
@@ -102,5 +70,4 @@
                 yield inferral, vals
 
     for _,vals in _recurse_into_time_series_values('',model.data['system']):
-        yield InferralType.COPY_FIRST_DAY, vals
->>>>>>> fbcdb3df
+        yield InferralType.COPY_FIRST_DAY, vals